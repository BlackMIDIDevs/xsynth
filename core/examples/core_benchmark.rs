use std::{sync::Arc, time::Duration};

use rand::Rng;
use xsynth_core::{
    channel::{ChannelAudioEvent, ChannelConfigEvent, ChannelEvent, VoiceChannel},
    soundfont::{SampleSoundfont, SoundfontBase},
    AudioPipe, AudioStreamParams, ChannelCount,
};

pub fn run_bench(
    name: &str,
    count: u32,
    mut make_new_channel: impl FnMut() -> VoiceChannel,
    mut bench: impl FnMut(VoiceChannel),
) -> Duration {
    let mut total_duration = Duration::new(0, 0);
    for _ in 0..count {
        let channel = make_new_channel();
        let start = std::time::Instant::now();
        bench(channel);
        let duration = start.elapsed();
        total_duration += duration;
    }
    println!("{}: {}ms", name, total_duration.as_millis() / count as u128);
    total_duration
}

pub fn main() {
    let args = std::env::args().collect::<Vec<String>>();
    let Some(sfz) = args.get(1).cloned().or_else(|| std::env::var("XSYNTH_EXAMPLE_SFZ").ok()) else {
        println!(
            "Usage: {} [sfz]",
            std::env::current_exe()
                .unwrap_or("example".into())
                .display()
        );
        return;
    };

    let stream_params = AudioStreamParams::new(48000, ChannelCount::Stereo);

    println!("Loading soundfont...");

<<<<<<< HEAD
    let soundfonts: Vec<Arc<dyn SoundfontBase>> = vec![Arc::new(
        SampleSoundfont::new(
            "D:/Midis/Soundfonts/Loud and Proud Remastered/Kaydax Presets/Loud and Proud Remastered (Realistic).sfz",
            stream_params,
            Default::default(),
        )
        .unwrap(),
    )];
=======
    let soundfonts: Vec<Arc<dyn SoundfontBase>> =
        vec![Arc::new(SampleSoundfont::new(sfz, stream_params).unwrap())];
>>>>>>> be47a526

    println!("Running benches");

    let make_new_channel = || {
        let mut channel = VoiceChannel::new(Default::default(), stream_params, None);
        channel.process_event(ChannelEvent::Config(ChannelConfigEvent::SetSoundfonts(
            soundfonts.clone(),
        )));
        channel.process_event(ChannelEvent::Config(ChannelConfigEvent::SetLayerCount(
            None,
        )));
        channel
    };

    bench_events(make_new_channel);
    bench_rendering(make_new_channel);
    bench_random_rendering(make_new_channel);
}

fn bench_events(make_new_channel: impl FnMut() -> VoiceChannel) {
    run_bench("Push Events", 100, make_new_channel, |mut channel| {
        for _ in 0..1000 {
            for i in 0..127 {
                channel.process_event(ChannelEvent::Audio(ChannelAudioEvent::NoteOn {
                    key: i as u8,
                    vel: 127,
                }));
            }
        }
    });
}

fn bench_rendering(make_new_channel: impl FnMut() -> VoiceChannel) {
    let mut buffer = vec![0.0; 480];
    run_bench(
        "Render events",
        100,
        make_new_channel,
        move |mut channel| {
            for _ in 0..100 {
                for i in 0..127 {
                    channel.process_event(ChannelEvent::Audio(ChannelAudioEvent::NoteOn {
                        key: i as u8,
                        vel: 127,
                    }));
                }

                channel.read_samples(&mut buffer);
                for i in 0..127 {
                    channel.process_event(ChannelEvent::Audio(ChannelAudioEvent::NoteOff {
                        key: i as u8,
                    }));
                }
            }
        },
    );
}

fn bench_random_rendering(make_new_channel: impl FnMut() -> VoiceChannel) {
    let mut buffer = vec![0.0; 480];

    // It asks for a 32 byte long array for the seed
    let mut random: rand::rngs::StdRng = rand::SeedableRng::from_seed([
        1, 2, 3, 4, 5, 6, 7, 8, 9, 0, 1, 2, 3, 4, 5, 6, 7, 8, 9, 0, 1, 2, 3, 4, 5, 6, 7, 8, 9, 0,
        1, 2,
    ]);

    run_bench(
        "Render random many",
        100,
        make_new_channel,
        move |mut channel| {
            let mut off_events = Vec::new();
            let halflife = 1000.0;
            for _ in 0..100 {
                for _ in 0..1000 {
                    let note_on_chance = 1.0 / (off_events.len() as f64 / halflife + 1.0);
                    if random.gen_bool(note_on_chance) {
                        let key = random.gen_range(0u8..=127u8);
                        let vel = random.gen_range(1u8..=127u8);

                        channel.process_event(ChannelEvent::Audio(ChannelAudioEvent::NoteOn {
                            key,
                            vel,
                        }));

                        off_events.push(key);
                    } else {
                        let key = off_events.swap_remove(random.gen_range(0..off_events.len()));
                        channel
                            .process_event(ChannelEvent::Audio(ChannelAudioEvent::NoteOff { key }));
                    }
                }

                let buffer_len = random.gen_range(1..=(buffer.len() / 2)) * 2;
                channel.read_samples(&mut buffer[..buffer_len]);
            }
        },
    );
}<|MERGE_RESOLUTION|>--- conflicted
+++ resolved
@@ -41,19 +41,14 @@
 
     println!("Loading soundfont...");
 
-<<<<<<< HEAD
     let soundfonts: Vec<Arc<dyn SoundfontBase>> = vec![Arc::new(
         SampleSoundfont::new(
-            "D:/Midis/Soundfonts/Loud and Proud Remastered/Kaydax Presets/Loud and Proud Remastered (Realistic).sfz",
+            sfz,
             stream_params,
             Default::default(),
         )
         .unwrap(),
     )];
-=======
-    let soundfonts: Vec<Arc<dyn SoundfontBase>> =
-        vec![Arc::new(SampleSoundfont::new(sfz, stream_params).unwrap())];
->>>>>>> be47a526
 
     println!("Running benches");
 
