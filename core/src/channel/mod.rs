use std::{
    cell::RefCell,
    sync::{atomic::AtomicU64, Arc},
};

use crate::{
    helpers::{prepapre_cache_vec, sum_simd},
    voice::VoiceControlData,
    AudioStreamParams, SingleBorrowRefCell,
};

use self::{
    key::KeyData,
    params::{VoiceChannelParams, VoiceChannelStatsReader},
};

use super::AudioPipe;

use atomic_refcell::AtomicRefCell;
use rayon::iter::{IntoParallelRefIterator, ParallelIterator};
use to_vec::ToVec;

mod channel_sf;
mod key;
mod params;
mod voice_buffer;
mod voice_spawner;

mod event;
pub use event::*;

struct Key {
    data: SingleBorrowRefCell<KeyData>,
    audio_cache: SingleBorrowRefCell<Vec<f32>>,
    event_cache: SingleBorrowRefCell<Vec<KeyNoteEvent>>,
}

impl Key {
    pub fn new(key: u8, shared_voice_counter: Arc<AtomicU64>) -> Self {
        Key {
            data: SingleBorrowRefCell::new(KeyData::new(key, shared_voice_counter)),
            audio_cache: SingleBorrowRefCell::new(Vec::new()),
            event_cache: SingleBorrowRefCell::new(Vec::new()),
        }
    }
}

struct ControlEventData {
    selected_lsb: i8,
    selected_msb: i8,
    pitch_bend_sensitivity_lsb: u8,
    pitch_bend_sensitivity_msb: u8,
    pitch_bend_sensitivity: f32,
    pitch_bend_value: f32,
    volume: f32, // 0.0 = silent, 1.0 = max volume
    pan: f32,    // 0.0 = left, 0.5 = center, 1.0 = right
    cutoff: Option<f32>,
}

impl ControlEventData {
    pub fn new_defaults() -> Self {
        ControlEventData {
            selected_lsb: -1,
            selected_msb: -1,
            pitch_bend_sensitivity_lsb: 0,
            pitch_bend_sensitivity_msb: 2,
            pitch_bend_sensitivity: 2.0,
            pitch_bend_value: 0.0,
            volume: 1.0,
            pan: 0.5,
            cutoff: None,
        }
    }
}

pub struct VoiceChannel {
    key_voices: Arc<Vec<Key>>,

    params: VoiceChannelParams,
    threadpool: Option<Arc<rayon::ThreadPool>>,

    /// The helper struct for keeping track of MIDI control event data
    control_event_data: RefCell<ControlEventData>,

    /// Processed control data, ready to feed to voices
    voice_control_data: AtomicRefCell<VoiceControlData>,

    last_buffer: Option<Vec<f32>>,
}

impl VoiceChannel {
    pub fn new(
        stream_params: AudioStreamParams,
        threadpool: Option<Arc<rayon::ThreadPool>>,
    ) -> VoiceChannel {
        fn fill_key_array<T, F: Fn(u8) -> T>(func: F) -> Vec<T> {
            let mut vec = Vec::with_capacity(128);
            for i in 0..128 {
                vec.push(func(i));
            }
            vec
        }

        let params = VoiceChannelParams::new(stream_params);
        let shared_voice_counter = params.stats.voice_counter.clone();

        VoiceChannel {
            params,
            key_voices: Arc::new(fill_key_array(|i| {
                Key::new(i, shared_voice_counter.clone())
            })),

            threadpool,

            control_event_data: RefCell::new(ControlEventData::new_defaults()),
            voice_control_data: AtomicRefCell::new(VoiceControlData::new_defaults()),

            last_buffer: None,
        }
    }

<<<<<<< HEAD
    fn apply_channel_effects(&mut self, out: &mut [f32]) {
        let params = self.params.read().unwrap();
        let stream_params = &params.constant.stream_params;
=======
    fn apply_channel_effects(&self, out: &mut [f32]) {
        #![allow(unused_variables)]

        let stream_params = &self.params.constant.stream_params;
>>>>>>> d44007d7
        let control = self.control_event_data.borrow();

        // Volume
        for sample in out.iter_mut() {
            *sample *= control.volume;
        }

        // Panning
        for sample in out.iter_mut().skip(0).step_by(2) {
            *sample *= (control.pan * 2f32).min(1.0);
        }
        for sample in out.iter_mut().skip(1).step_by(2) {
            *sample *= ((1.0 - control.pan) * 2f32).min(1.0);
        }

        // Cutoff
        if let Some(cutoff) = control.cutoff {
            let rc = 1.0 / (cutoff * 2.0 * core::f32::consts::PI);
            let dt = 1.0 / stream_params.sample_rate as f32;
            let alpha = dt / (rc + dt);

            if let Some(last) = &self.last_buffer {
                for i in 0..2 {
                    out[i] = last[i] + alpha * (out[i] - last[i]);
                }
            } else {
                out[0] *= alpha;
                out[1] *= alpha;
            }

            for i in 2..out.len() {
                out[i] = out[i - 2] + alpha * (out[i] - out[i - 2]);
            }

            let mut cache: Vec<f32> = Vec::new();
            cache.push(out[out.len() - 2]);
            cache.push(out[out.len() - 1]);
            self.last_buffer = Some(cache);
        }
    }

    fn push_key_events_and_render(&mut self, out: &mut [f32]) {
        fn render_for_key(
            key: &Key,
            len: usize,
            control: &VoiceControlData,
            params: &VoiceChannelParams,
        ) {
            let mut events = key.event_cache.borrow();

            let mut audio_cache = key.audio_cache.borrow();
            let mut data = key.data.borrow();

            for e in events.drain(..) {
                data.send_event(e, control, &params.channel_sf, params.layers);
            }

            prepapre_cache_vec(&mut audio_cache, len, 0.0);

            data.render_to(&mut audio_cache);
        }

        out.fill(0.0);
        match self.threadpool.as_ref() {
            Some(pool) => {
                let len = out.len();
                let key_voices = self.key_voices.clone();
                let control = self.voice_control_data.borrow();
                let params = &self.params;
                pool.install(|| {
                    key_voices.par_iter().for_each(move |key| {
                        render_for_key(key, len, &control, params);
                    });
                });

                for key in self.key_voices.iter() {
                    let key = key.audio_cache.borrow();
                    sum_simd(&key, out);
                }
            }
            None => {
                let len = out.len();

                let control = self.voice_control_data.borrow();
                for key in self.key_voices.iter() {
                    render_for_key(key, len, &control, &self.params);
                }

                for key in self.key_voices.iter() {
                    let key = &key.audio_cache.borrow();
                    sum_simd(key, out);
                }
            }
        }

        self.apply_channel_effects(out);
    }

    fn propagate_voice_controls(&self) {
        let controls = self.voice_control_data.borrow();
        for key in self.key_voices.iter() {
            let mut data = key.data.borrow();
            data.process_controls(&controls);
        }
    }

    pub fn process_control_event(&self, event: ControlEvent) {
        match event {
            ControlEvent::Raw(controller, value) => match controller {
                0x64 => {
                    self.control_event_data.borrow_mut().selected_lsb = value as i8;
                }
                0x65 => {
                    self.control_event_data.borrow_mut().selected_msb = value as i8;
                }
                0x06 | 0x26 => {
                    let (lsb, msb) = {
                        let data = self.control_event_data.borrow();
                        (data.selected_lsb, data.selected_msb)
                    };
                    if lsb == 0 && msb == 0 {
                        match controller {
                            0x06 => {
                                self.control_event_data
                                    .borrow_mut()
                                    .pitch_bend_sensitivity_msb = value
                            }
                            0x26 => {
                                self.control_event_data
                                    .borrow_mut()
                                    .pitch_bend_sensitivity_lsb = value
                            }
                            _ => (),
                        }

                        let sensitivity = {
                            let data = self.control_event_data.borrow();
                            (data.pitch_bend_sensitivity_msb as f32)
                                + (data.pitch_bend_sensitivity_lsb as f32) / 100.0
                        };

                        self.process_control_event(ControlEvent::PitchBendSensitivity(sensitivity))
                    }
                }
                0x07 => {
                    // Volume
                    let vol: f32 = value as f32 / 128.0;
                    self.control_event_data.borrow_mut().volume = vol
                }
                0x0A => {
                    // Pan
                    let pan: f32 = value as f32 / 128.0;
                    self.control_event_data.borrow_mut().pan = pan
                }
                0x40 => {
                    // Damper / Sustain
                    let damper = match value {
                        0..=63 => false,
                        64..=127 => true,
                        _ => false,
                    };

                    for key in self.key_voices.iter() {
                        key.data.borrow().set_damper(damper);
                    }
                }
                0x4A => {
                    // Cutoff
                    let cutoff = (value as f32 / 127.0) * 18000.0;
                    self.control_event_data.borrow_mut().cutoff = Some(cutoff)
                }
                _ => {}
            },
            ControlEvent::PitchBendSensitivity(sensitivity) => {
                let pitch_bend = {
                    let mut data = self.control_event_data.borrow_mut();
                    data.pitch_bend_sensitivity = sensitivity;
                    data.pitch_bend_sensitivity * data.pitch_bend_value
                };
                self.process_control_event(ControlEvent::PitchBend(pitch_bend));
            }
            ControlEvent::PitchBendValue(value) => {
                let pitch_bend = {
                    let mut data = self.control_event_data.borrow_mut();
                    data.pitch_bend_value = value;
                    data.pitch_bend_sensitivity * data.pitch_bend_value
                };
                self.process_control_event(ControlEvent::PitchBend(pitch_bend));
            }
            ControlEvent::PitchBend(value) => {
                let multiplier = 2.0f32.powf(value / 12.0);
                self.voice_control_data.borrow_mut().voice_pitch_multiplier = multiplier;
                self.propagate_voice_controls();
            }
        }
    }

    pub fn process_event(&mut self, event: ChannelEvent) {
        self.push_events_iter(std::iter::once(event));
    }

    pub fn push_events_iter<T: Iterator<Item = ChannelEvent>>(&mut self, iter: T) {
        let mut key_events = self
            .key_voices
            .iter()
            .map(|k| k.event_cache.borrow())
            .to_vec();
        for e in iter {
            match e {
                ChannelEvent::Audio(audio) => match audio {
                    ChannelAudioEvent::NoteOn { key, vel } => {
                        let ev = KeyNoteEvent::On(vel);
                        if let Some(events) = key_events.get_mut(key as usize) {
                            events.push(ev);
                        }
                    }
                    ChannelAudioEvent::NoteOff { key } => {
                        let ev = KeyNoteEvent::Off;
                        if let Some(events) = key_events.get_mut(key as usize) {
                            events.push(ev);
                        }
                    }
                    ChannelAudioEvent::AllNotesOff => {
                        let ev = KeyNoteEvent::AllOff;
                        for key in key_events.iter_mut() {
                            key.push(ev.clone());
                        }
                    }
                    ChannelAudioEvent::AllNotesKilled => {
                        let ev = KeyNoteEvent::AllKilled;
                        for key in key_events.iter_mut() {
                            key.push(ev.clone());
                        }
                    }
                    ChannelAudioEvent::Control(control) => {
                        self.process_control_event(control);
                    }
                },
                ChannelEvent::Config(config) => self.params.process_config_event(config),
            }
        }
    }

    pub fn get_channel_stats(&self) -> VoiceChannelStatsReader {
        let stats = self.params.stats.clone();
        VoiceChannelStatsReader::new(stats)
    }
}

impl AudioPipe for VoiceChannel {
    fn stream_params(&self) -> &AudioStreamParams {
        &self.params.constant.stream_params
    }

    fn read_samples_unchecked(&mut self, out: &mut [f32]) {
        self.push_key_events_and_render(out);
    }
}<|MERGE_RESOLUTION|>--- conflicted
+++ resolved
@@ -119,16 +119,8 @@
         }
     }
 
-<<<<<<< HEAD
-    fn apply_channel_effects(&mut self, out: &mut [f32]) {
-        let params = self.params.read().unwrap();
-        let stream_params = &params.constant.stream_params;
-=======
     fn apply_channel_effects(&self, out: &mut [f32]) {
-        #![allow(unused_variables)]
-
         let stream_params = &self.params.constant.stream_params;
->>>>>>> d44007d7
         let control = self.control_event_data.borrow();
 
         // Volume
