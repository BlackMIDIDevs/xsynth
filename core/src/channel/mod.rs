use std::{
    cell::RefCell,
    sync::{atomic::AtomicU64, Arc},
};

use crate::{
    effects::{Lowpass, MultiChannelCutoff, MultiPassCutoff},
    helpers::{prepapre_cache_vec, sum_simd},
    voice::VoiceControlData,
    AudioStreamParams, SingleBorrowRefCell,
};

use self::{
    key::KeyData,
    params::{VoiceChannelParams, VoiceChannelStatsReader},
};

use super::AudioPipe;

use atomic_refcell::AtomicRefCell;
use rayon::iter::{IntoParallelRefIterator, ParallelIterator};
use to_vec::ToVec;

mod channel_sf;
mod key;
mod params;
mod voice_buffer;
mod voice_spawner;

mod event;
pub use event::*;

struct Key {
    data: SingleBorrowRefCell<KeyData>,
    audio_cache: SingleBorrowRefCell<Vec<f32>>,
    event_cache: SingleBorrowRefCell<Vec<KeyNoteEvent>>,
}

impl Key {
    pub fn new(key: u8, shared_voice_counter: Arc<AtomicU64>) -> Self {
        Key {
            data: SingleBorrowRefCell::new(KeyData::new(key, shared_voice_counter)),
            audio_cache: SingleBorrowRefCell::new(Vec::new()),
            event_cache: SingleBorrowRefCell::new(Vec::new()),
        }
    }
}

struct ControlEventData {
    selected_lsb: i8,
    selected_msb: i8,
    pitch_bend_sensitivity_lsb: u8,
    pitch_bend_sensitivity_msb: u8,
    pitch_bend_sensitivity: f32,
    pitch_bend_value: f32,
    volume: f32, // 0.0 = silent, 1.0 = max volume
    pan: f32,    // 0.0 = left, 0.5 = center, 1.0 = right
    cutoff: Option<f32>,
}

impl ControlEventData {
    pub fn new_defaults() -> Self {
        ControlEventData {
            selected_lsb: -1,
            selected_msb: -1,
            pitch_bend_sensitivity_lsb: 0,
            pitch_bend_sensitivity_msb: 2,
            pitch_bend_sensitivity: 2.0,
            pitch_bend_value: 0.0,
            volume: 1.0,
            pan: 0.5,
            cutoff: None,
        }
    }
}

pub struct VoiceChannel {
    key_voices: Arc<Vec<Key>>,

    params: VoiceChannelParams,
    threadpool: Option<Arc<rayon::ThreadPool>>,

    /// The helper struct for keeping track of MIDI control event data
    control_event_data: RefCell<ControlEventData>,

    /// Processed control data, ready to feed to voices
    voice_control_data: AtomicRefCell<VoiceControlData>,

    // Effects
    cutoff: MultiChannelCutoff<MultiPassCutoff<Lowpass, 2>>,
}

impl VoiceChannel {
    pub fn new(
        stream_params: AudioStreamParams,
        threadpool: Option<Arc<rayon::ThreadPool>>,
    ) -> VoiceChannel {
        fn fill_key_array<T, F: Fn(u8) -> T>(func: F) -> Vec<T> {
            let mut vec = Vec::with_capacity(128);
            for i in 0..128 {
                vec.push(func(i));
            }
            vec
        }

        let params = VoiceChannelParams::new(stream_params);
        let shared_voice_counter = params.stats.voice_counter.clone();

        VoiceChannel {
            params,
            key_voices: Arc::new(fill_key_array(|i| {
                Key::new(i, shared_voice_counter.clone())
            })),

            threadpool,

            control_event_data: RefCell::new(ControlEventData::new_defaults()),
            voice_control_data: AtomicRefCell::new(VoiceControlData::new_defaults()),

            cutoff: MultiChannelCutoff::new(
                stream_params.channels.count() as usize,
                20000.0,
                stream_params.sample_rate as f32,
            ),
        }
    }

    fn apply_channel_effects(&mut self, out: &mut [f32]) {
        let control = self.control_event_data.borrow();

        // Volume
        for sample in out.iter_mut() {
            *sample *= control.volume;
        }

        // Panning
        for sample in out.iter_mut().skip(0).step_by(2) {
            *sample *= (control.pan * 2f32).min(1.0);
        }
        for sample in out.iter_mut().skip(1).step_by(2) {
            *sample *= ((1.0 - control.pan) * 2f32).min(1.0);
        }
<<<<<<< HEAD
=======

        // Cutoff
        if let Some(cutoff) = control.cutoff {
            self.cutoff.set_cutoff(cutoff);
            self.cutoff.cutoff(out);
        }
>>>>>>> 7a412e4e
    }

    fn push_key_events_and_render(&mut self, out: &mut [f32]) {
        fn render_for_key(
            key: &Key,
            len: usize,
            control: &VoiceControlData,
            params: &VoiceChannelParams,
        ) {
            let mut events = key.event_cache.borrow();

            let mut audio_cache = key.audio_cache.borrow();
            let mut data = key.data.borrow();

            for e in events.drain(..) {
                data.send_event(e, control, &params.channel_sf, params.layers);
            }

            prepapre_cache_vec(&mut audio_cache, len, 0.0);

            data.render_to(&mut audio_cache);
        }

        out.fill(0.0);
        match self.threadpool.as_ref() {
            Some(pool) => {
                let len = out.len();
                let key_voices = self.key_voices.clone();
                let control = self.voice_control_data.borrow();
                let params = &self.params;
                pool.install(|| {
                    key_voices.par_iter().for_each(move |key| {
                        render_for_key(key, len, &control, params);
                    });
                });

                for key in self.key_voices.iter() {
                    let key = key.audio_cache.borrow();
                    sum_simd(&key, out);
                }
            }
            None => {
                let len = out.len();

                let control = self.voice_control_data.borrow();
                for key in self.key_voices.iter() {
                    render_for_key(key, len, &control, &self.params);
                }

                for key in self.key_voices.iter() {
                    let key = &key.audio_cache.borrow();
                    sum_simd(key, out);
                }
            }
        }

        self.apply_channel_effects(out);
    }

    fn propagate_voice_controls(&self) {
        let controls = self.voice_control_data.borrow();
        for key in self.key_voices.iter() {
            let mut data = key.data.borrow();
            data.process_controls(&controls);
        }
    }

    pub fn process_control_event(&self, event: ControlEvent) {
        match event {
            ControlEvent::Raw(controller, value) => match controller {
                0x64 => {
                    self.control_event_data.borrow_mut().selected_lsb = value as i8;
                }
                0x65 => {
                    self.control_event_data.borrow_mut().selected_msb = value as i8;
                }
                0x06 | 0x26 => {
                    let (lsb, msb) = {
                        let data = self.control_event_data.borrow();
                        (data.selected_lsb, data.selected_msb)
                    };
                    if lsb == 0 && msb == 0 {
                        match controller {
                            0x06 => {
                                self.control_event_data
                                    .borrow_mut()
                                    .pitch_bend_sensitivity_msb = value
                            }
                            0x26 => {
                                self.control_event_data
                                    .borrow_mut()
                                    .pitch_bend_sensitivity_lsb = value
                            }
                            _ => (),
                        }

                        let sensitivity = {
                            let data = self.control_event_data.borrow();
                            (data.pitch_bend_sensitivity_msb as f32)
                                + (data.pitch_bend_sensitivity_lsb as f32) / 100.0
                        };

                        self.process_control_event(ControlEvent::PitchBendSensitivity(sensitivity))
                    }
                }
                0x07 => {
                    // Volume
                    let vol: f32 = value as f32 / 128.0;
                    self.control_event_data.borrow_mut().volume = vol
                }
                0x0A => {
                    // Pan
                    let pan: f32 = value as f32 / 128.0;
                    self.control_event_data.borrow_mut().pan = pan
                }
                0x40 => {
                    // Damper / Sustain
                    let damper = match value {
                        0..=63 => false,
                        64..=127 => true,
                        _ => false,
                    };

                    for key in self.key_voices.iter() {
                        key.data.borrow().set_damper(damper);
                    }
                }
<<<<<<< HEAD
                0x48 => {
                    // Release
                    let release = value as f32 / 128.0;
                    let release = release.powi(4);
                    let release = release * 4.0;
                    self.voice_control_data.borrow_mut().release = Some(release.max(0.001));
                    self.propagate_voice_controls();
                }
                0x49 => {
                    // Attack
                    let attack = value as f32 / 128.0;
                    let attack = attack.powi(4);
                    let attack = attack / 2.0;
                    self.voice_control_data.borrow_mut().attack = Some(attack);
                    self.propagate_voice_controls();
=======
                0x4A => {
                    // Cutoff
                    let cutoff = (value as f32 / 64.0).min(1.0).powf(0.85) * 22000.0;
                    self.control_event_data.borrow_mut().cutoff = Some(cutoff)
>>>>>>> 7a412e4e
                }
                _ => {}
            },
            ControlEvent::PitchBendSensitivity(sensitivity) => {
                let pitch_bend = {
                    let mut data = self.control_event_data.borrow_mut();
                    data.pitch_bend_sensitivity = sensitivity;
                    data.pitch_bend_sensitivity * data.pitch_bend_value
                };
                self.process_control_event(ControlEvent::PitchBend(pitch_bend));
            }
            ControlEvent::PitchBendValue(value) => {
                let pitch_bend = {
                    let mut data = self.control_event_data.borrow_mut();
                    data.pitch_bend_value = value;
                    data.pitch_bend_sensitivity * data.pitch_bend_value
                };
                self.process_control_event(ControlEvent::PitchBend(pitch_bend));
            }
            ControlEvent::PitchBend(value) => {
                let multiplier = 2.0f32.powf(value / 12.0);
                self.voice_control_data.borrow_mut().voice_pitch_multiplier = multiplier;
                self.propagate_voice_controls();
            }
        }
    }

    pub fn process_event(&mut self, event: ChannelEvent) {
        self.push_events_iter(std::iter::once(event));
    }

    pub fn push_events_iter<T: Iterator<Item = ChannelEvent>>(&mut self, iter: T) {
        let mut key_events = self
            .key_voices
            .iter()
            .map(|k| k.event_cache.borrow())
            .to_vec();
        for e in iter {
            match e {
                ChannelEvent::Audio(audio) => match audio {
                    ChannelAudioEvent::NoteOn { key, vel } => {
                        let ev = KeyNoteEvent::On(vel);
                        if let Some(events) = key_events.get_mut(key as usize) {
                            events.push(ev);
                        }
                    }
                    ChannelAudioEvent::NoteOff { key } => {
                        let ev = KeyNoteEvent::Off;
                        if let Some(events) = key_events.get_mut(key as usize) {
                            events.push(ev);
                        }
                    }
                    ChannelAudioEvent::AllNotesOff => {
                        let ev = KeyNoteEvent::AllOff;
                        for key in key_events.iter_mut() {
                            key.push(ev.clone());
                        }
                    }
                    ChannelAudioEvent::AllNotesKilled => {
                        let ev = KeyNoteEvent::AllKilled;
                        for key in key_events.iter_mut() {
                            key.push(ev.clone());
                        }
                    }
                    ChannelAudioEvent::Control(control) => {
                        self.process_control_event(control);
                    }
                },
                ChannelEvent::Config(config) => self.params.process_config_event(config),
            }
        }
    }

    pub fn get_channel_stats(&self) -> VoiceChannelStatsReader {
        let stats = self.params.stats.clone();
        VoiceChannelStatsReader::new(stats)
    }
}

impl AudioPipe for VoiceChannel {
    fn stream_params(&self) -> &AudioStreamParams {
        &self.params.constant.stream_params
    }

    fn read_samples_unchecked(&mut self, out: &mut [f32]) {
        self.push_key_events_and_render(out);
    }
}<|MERGE_RESOLUTION|>--- conflicted
+++ resolved
@@ -140,15 +140,12 @@
         for sample in out.iter_mut().skip(1).step_by(2) {
             *sample *= ((1.0 - control.pan) * 2f32).min(1.0);
         }
-<<<<<<< HEAD
-=======
 
         // Cutoff
         if let Some(cutoff) = control.cutoff {
             self.cutoff.set_cutoff(cutoff);
             self.cutoff.cutoff(out);
         }
->>>>>>> 7a412e4e
     }
 
     fn push_key_events_and_render(&mut self, out: &mut [f32]) {
@@ -276,7 +273,6 @@
                         key.data.borrow().set_damper(damper);
                     }
                 }
-<<<<<<< HEAD
                 0x48 => {
                     // Release
                     let release = value as f32 / 128.0;
@@ -292,12 +288,11 @@
                     let attack = attack / 2.0;
                     self.voice_control_data.borrow_mut().attack = Some(attack);
                     self.propagate_voice_controls();
-=======
+                }
                 0x4A => {
                     // Cutoff
                     let cutoff = (value as f32 / 64.0).min(1.0).powf(0.85) * 22000.0;
                     self.control_event_data.borrow_mut().cutoff = Some(cutoff)
->>>>>>> 7a412e4e
                 }
                 _ => {}
             },
