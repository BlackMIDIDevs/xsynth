use std::{
    collections::{HashMap, HashSet},
    io,
    marker::PhantomData,
    ops::Mul,
    path::PathBuf,
    sync::Arc,
};

use rayon::iter::{IntoParallelIterator, ParallelIterator};
use simdeez::Simd;
use soundfonts::sfz::{parse::SfzParseError, RegionParams};
use thiserror::Error;

use self::audio::{load_audio_file, AudioLoadError};

use super::{
    voice::VoiceControlData,
    voice::{
        BufferSamplers, EnvelopeParameters, SIMDConstant, SIMDConstantStereo,
<<<<<<< HEAD
        SIMDLinearSampleGrabber, SIMDNearestSampleGrabber, SIMDStereoVoice, SIMDStereoVoiceSampler,
        SIMDVoiceControl, SIMDVoiceEnvelope, SampleReader, Voice, VoiceBase, VoiceCombineSIMD,
=======
        SIMDNearestSampleGrabber, SIMDStereoVoice, SIMDStereoVoiceSampler, SIMDVoiceControl,
        SIMDVoiceEnvelope, SampleReader, SampleReaderLoop, SampleReaderLoopSustain,
        SampleReaderNoLoop, Voice, VoiceBase, VoiceCombineSIMD,
>>>>>>> 4be1c7b3
    },
};
use crate::{
    effects::BiQuadFilter,
    helpers::FREQS,
    voice::{
        BufferSampler, EnvelopeDescriptor, SIMDSample, SIMDSampleGrabber, SIMDSampleMono,
        SIMDSampleStereo, SIMDStereoVoiceCutoff, SIMDVoiceGenerator,
    },
    AudioStreamParams, ChannelCount,
};

use soundfonts::{FilterType, LoopMode};

pub mod audio;

pub trait VoiceSpawner: Sync + Send {
    fn spawn_voice(&self, control: &VoiceControlData) -> Box<dyn Voice>;
}

pub trait SoundfontBase: Sync + Send + std::fmt::Debug {
    fn stream_params(&self) -> &'_ AudioStreamParams;

    fn get_attack_voice_spawners_at(&self, key: u8, vel: u8) -> Vec<Box<dyn VoiceSpawner>>;
    fn get_release_voice_spawners_at(&self, key: u8, vel: u8) -> Vec<Box<dyn VoiceSpawner>>;
}

<<<<<<< HEAD
#[derive(Clone, PartialEq, Eq, Copy, Debug)]
pub enum Interpolator {
    Nearest,
    Linear,
=======
#[derive(Clone)]
pub struct LoopParams {
    pub mode: LoopMode,
    pub offset: u32,
    pub start: u32,
    pub end: u32,
>>>>>>> 4be1c7b3
}

struct SampleVoiceSpawnerParams {
    volume: f32,
    pan: f32,
    speed_mult: f32,
    cutoff: Option<f32>,
    filter_type: FilterType,
    loop_params: LoopParams,
    envelope: Arc<EnvelopeParameters>,
    sample: Arc<[Arc<[f32]>]>,
    interpolator: Interpolator,
}

#[derive(Clone, PartialEq, Eq, Hash)]
struct SampleCache {
    path: PathBuf,
}

fn get_speed_mult_from_keys(key: u8, base_key: u8) -> f32 {
    let base_freq = FREQS[base_key as usize];
    let freq = FREQS[key as usize];
    freq / base_freq
}

impl SampleCache {
    pub fn new(path: PathBuf) -> Self {
        Self { path }
    }
}

struct SampledVoiceSpawner<S: 'static + Simd + Send + Sync> {
    speed_mult: f32,
    filter: Option<BiQuadFilter>,
    loop_params: LoopParams,
    amp: f32,
    pan: f32,
    volume_envelope_params: Arc<EnvelopeParameters>,
    samples: Arc<[Arc<[f32]>]>,
    interpolator: Interpolator,
    vel: u8,
    stream_params: AudioStreamParams,
    _s: PhantomData<S>,
}

impl<S: Simd + Send + Sync> SampledVoiceSpawner<S> {
    pub fn new(
        params: &SampleVoiceSpawnerParams,
        vel: u8,
        stream_params: AudioStreamParams,
    ) -> Self {
        let amp = (vel as f32 / 127.0).powi(2) * params.volume;

        let filter = params.cutoff.map(|cutoff| {
            BiQuadFilter::new(params.filter_type, cutoff, stream_params.sample_rate as f32)
        });

        Self {
            speed_mult: params.speed_mult,
            filter,
            loop_params: params.loop_params.clone(),
            amp,
            pan: params.pan,
            volume_envelope_params: params.envelope.clone(),
            samples: params.sample.clone(),
            interpolator: params.interpolator,
            vel,
            stream_params,
            _s: PhantomData,
        }
    }

    fn begin_voice(&self, control: &VoiceControlData) -> Box<dyn Voice> {
        // Currently there's only the f32 buffer samples, more could be added in the future.
        #[allow(clippy::redundant_closure)]
        self.make_sample_reader(control, |s| BufferSamplers::new_f32(s))
    }

    fn make_sample_reader<BS: 'static + BufferSampler>(
        &self,
        control: &VoiceControlData,
        make_bs: impl Fn(Arc<[f32]>) -> BS,
    ) -> Box<dyn Voice> {
        match self.loop_params.mode {
            LoopMode::LoopContinuous => self.make_sample_grabber(control, move |s| {
                SampleReaderLoop::new(make_bs(s), self.loop_params.clone())
            }),
            LoopMode::LoopSustain => self.make_sample_grabber(control, move |s| {
                SampleReaderLoopSustain::new(make_bs(s), self.loop_params.clone())
            }),
            LoopMode::NoLoop | LoopMode::OneShot => self.make_sample_grabber(control, move |s| {
                SampleReaderNoLoop::new(make_bs(s), self.loop_params.clone())
            }),
        }
    }

<<<<<<< HEAD
    fn get_sampler_nearest(
=======
    fn make_sample_grabber<SR: 'static + SampleReader>(
>>>>>>> 4be1c7b3
        &self,
        control: &VoiceControlData,
        make_bs: impl Fn(Arc<[f32]>) -> SR,
    ) -> Box<dyn Voice> {
        // Add more interpolation modes here
        self.generate_sampler(control, |s| SIMDNearestSampleGrabber::new(make_bs(s)))
    }

    fn generate_sampler<SG: 'static + SIMDSampleGrabber<S>>(
        &self,
        control: &VoiceControlData,
        make_sampler: impl Fn(Arc<[f32]>) -> SG,
    ) -> Box<dyn Voice> {
        let left = make_sampler(self.samples[0].clone());
        let right = make_sampler(self.samples[1].clone());

        let pitch_fac = self.create_pitch_fac(control);
        let sampler = SIMDStereoVoiceSampler::new(left, right, pitch_fac);
        sampler
    }

    fn get_sampler_linear(
        &self,
        control: &VoiceControlData,
    ) -> impl SIMDVoiceGenerator<S, SIMDSampleStereo<S>> {
        let left = SIMDLinearSampleGrabber::new(SampleReader::new(BufferSamplers::new_f32(
            self.samples[0].clone(),
        )));
        let right = SIMDLinearSampleGrabber::new(SampleReader::new(BufferSamplers::new_f32(
            self.samples[1].clone(),
        )));

        let pitch_fac = self.create_pitch_fac(control);
        let sampler = SIMDStereoVoiceSampler::new(left, right, pitch_fac);
        self.apply_voice_params(sampler, control)
    }

    fn apply_velocity<Gen, Sample>(&self, gen: Gen) -> impl SIMDVoiceGenerator<S, Sample>
    where
        Sample: SIMDSample<S>,
        SIMDSampleMono<S>: Mul<Sample, Output = Sample>,
        Gen: SIMDVoiceGenerator<S, Sample>,
    {
        let amp = SIMDConstant::<S>::new(self.amp);
        let amp = VoiceCombineSIMD::mult(amp, gen);
        amp
    }

    fn apply_pan<Gen, Sample>(&self, gen: Gen) -> impl SIMDVoiceGenerator<S, Sample>
    where
        Sample: SIMDSample<S>,
        SIMDSampleStereo<S>: Mul<Sample, Output = Sample>,
        Gen: SIMDVoiceGenerator<S, Sample>,
    {
        let pan = self.pan * std::f32::consts::PI / 2.0;
        let leftg = (pan.cos() * 1.42).min(1.0);
        let rightg = (pan.sin() * 1.42).min(1.0);

        let gains = SIMDConstantStereo::<S>::new(leftg, rightg);

        let panned = VoiceCombineSIMD::mult(gains, gen);
        panned
    }

    fn create_pitch_fac(
        &self,
        control: &VoiceControlData,
    ) -> impl SIMDVoiceGenerator<S, SIMDSampleMono<S>> {
        let pitch_fac = SIMDConstant::<S>::new(self.speed_mult);
        let pitch_multiplier = SIMDVoiceControl::new(control, |vc| vc.voice_pitch_multiplier);
        let pitch_fac = VoiceCombineSIMD::mult(pitch_fac, pitch_multiplier);
        pitch_fac
    }

    fn apply_envelope<Gen, Sample>(
        &self,
        gen: Gen,
        control: &VoiceControlData,
    ) -> impl SIMDVoiceGenerator<S, Sample>
    where
        Sample: SIMDSample<S>,
        SIMDSampleMono<S>: Mul<Sample, Output = Sample>,
        Gen: SIMDVoiceGenerator<S, Sample>,
    {
        let modified_params = SIMDVoiceEnvelope::<S>::get_modified_envelope(
            *self.volume_envelope_params.clone(),
            control.envelope,
            self.stream_params.sample_rate as f32,
        );

        let allow_release = self.loop_params.mode != LoopMode::OneShot;

        let volume_envelope = SIMDVoiceEnvelope::new(
            *self.volume_envelope_params.clone(),
            modified_params,
            allow_release,
            self.stream_params.sample_rate as f32,
        );

        let amp = VoiceCombineSIMD::mult(volume_envelope, gen);
        amp
    }

    fn convert_to_voice<Gen>(&self, gen: Gen) -> Box<dyn Voice>
    where
        Gen: 'static + SIMDVoiceGenerator<S, SIMDSampleStereo<S>>,
    {
        let flattened = SIMDStereoVoice::new(gen);
        let base = VoiceBase::new(self.vel, flattened);

        Box::new(base)
    }

<<<<<<< HEAD
    fn finalize<Gen>(&self, gen: Gen, control: &VoiceControlData) -> Box<dyn Voice>
=======
    fn apply_voice_params<Gen>(&self, gen: Gen, control: &VoiceControlData) -> Box<dyn Voice>
>>>>>>> 4be1c7b3
    where
        Gen: 'static + SIMDVoiceGenerator<S, SIMDSampleStereo<S>>,
    {
        let gen = self.apply_velocity(gen);
        let gen = self.apply_pan(gen);
        let gen = self.apply_envelope(gen, control);

        self.apply_cutoff_effect(gen)
    }

    fn apply_cutoff_effect(
        &self,
        gen: impl 'static + SIMDVoiceGenerator<S, SIMDSampleStereo<S>>,
    ) -> Box<dyn Voice> {
        if let Some(filter) = &self.filter {
            let gen = SIMDStereoVoiceCutoff::new(gen, filter);
            self.convert_to_voice(gen)
        } else {
            self.convert_to_voice(gen)
        }
    }
}

impl<S: 'static + Sync + Send + Simd> VoiceSpawner for SampledVoiceSpawner<S> {
    fn spawn_voice(&self, control: &VoiceControlData) -> Box<dyn Voice> {
<<<<<<< HEAD
        match self.interpolator {
            Interpolator::Nearest => {
                let gen = self.get_sampler_nearest(control);
                self.finalize(gen, control)
            }
            Interpolator::Linear => {
                let gen = self.get_sampler_linear(control);
                self.finalize(gen, control)
            }
        }
=======
        self.begin_voice(control)
>>>>>>> 4be1c7b3
    }
}

#[derive(Debug, Clone, Copy)]
pub struct SoundfontInitOptions {
    pub linear_release: bool,
    pub use_effects: bool,
    pub interpolator: Interpolator,
}

impl Default for SoundfontInitOptions {
    fn default() -> Self {
        Self {
            linear_release: false,
            use_effects: true,
            interpolator: Interpolator::Nearest,
        }
    }
}

fn key_vel_to_index(key: u8, vel: u8) -> usize {
    (key as usize) * 128 + (vel as usize)
}

pub struct SampleSoundfont {
    spawner_params_list: Vec<Vec<Arc<SampleVoiceSpawnerParams>>>,
    stream_params: AudioStreamParams,
}

fn sample_cache_from_region_params(region_params: &RegionParams) -> SampleCache {
    SampleCache::new(region_params.sample_path.clone())
}

fn envelope_descriptor_from_region_params(region_params: &RegionParams) -> EnvelopeDescriptor {
    let env = &region_params.ampeg_envelope;
    EnvelopeDescriptor {
        start_percent: env.ampeg_start / 100.0,
        delay: env.ampeg_delay,
        attack: env.ampeg_attack,
        hold: env.ampeg_hold,
        decay: env.ampeg_decay,
        sustain_percent: env.ampeg_sustain / 100.0,
        release: env.ampeg_release.max(0.02),
    }
}

#[derive(Debug, Error)]
pub enum LoadSfzError {
    #[error("IO Error")]
    IOError(#[from] io::Error),

    #[error("Error loading samples")]
    AudioLoadError(#[from] AudioLoadError),

    #[error("Error parsing the SFZ: {0}")]
    SfzParseError(#[from] SfzParseError),
}

fn convert_sample_index(idx: u32, old_sample_rate: u32, new_sample_rate: u32) -> u32 {
    (new_sample_rate as f32 * idx as f32 / old_sample_rate as f32).round() as u32
}

impl SampleSoundfont {
    pub fn new(
        sfz_path: impl Into<PathBuf>,
        stream_params: AudioStreamParams,
        options: SoundfontInitOptions,
    ) -> Result<Self, LoadSfzError> {
        if stream_params.channels == ChannelCount::Mono {
            panic!("Mono output is currently not supported");
        }

        let regions = soundfonts::sfz::parse_soundfont(sfz_path.into())?;

        // Find the unique samples that we need to parse and convert
        let unique_sample_params: HashSet<_> = regions
            .iter()
            .map(sample_cache_from_region_params)
            .collect();

        // Parse and convert them in parallel
        let samples: Result<HashMap<_, _>, _> = unique_sample_params
            .into_par_iter()
            .map(|params| -> Result<(_, _), LoadSfzError> {
                let sample = load_audio_file(&params.path, stream_params.sample_rate as f32)?;
                Ok((params, sample))
            })
            .collect();
        let samples = samples?;

        // Find the unique envelope params
        let mut unique_envelope_params =
            Vec::<(EnvelopeDescriptor, Arc<EnvelopeParameters>)>::new();
        for region in regions.iter() {
            let envelope_descriptor = envelope_descriptor_from_region_params(region);
            let exists = unique_envelope_params
                .iter()
                .any(|e| e.0 == envelope_descriptor);
            if !exists {
                unique_envelope_params.push((
                    envelope_descriptor,
                    Arc::new(
                        envelope_descriptor.to_envelope_params(stream_params.sample_rate, options),
                    ),
                ));
            }
        }

        // Generate region params
        let mut spawner_params_list = Vec::<Vec<Arc<SampleVoiceSpawnerParams>>>::new();
        for _ in 0..(128 * 128) {
            spawner_params_list.push(Vec::new());
        }

        // Write region params
        for region in regions {
            let params = sample_cache_from_region_params(&region);
            let envelope = envelope_descriptor_from_region_params(&region);

            for key in region.keyrange.clone() {
                for vel in region.velrange.clone() {
                    let index = key_vel_to_index(key, vel);
                    let speed_mult = get_speed_mult_from_keys(key, region.pitch_keycenter);

                    let envelope_params = unique_envelope_params
                        .iter()
                        .find(|e| e.0 == envelope)
                        .unwrap()
                        .1
                        .clone();

                    let mut cutoff = None;
                    if options.use_effects {
                        if let Some(mut cutoff_t) = region.cutoff {
                            if cutoff_t >= 1.0 {
                                let cents = vel as f32 / 127.0 * region.fil_veltrack as f32
                                    + (key as f32 - region.fil_keycenter as f32)
                                        * region.fil_keytrack as f32;
                                cutoff_t *= 2.0f32.powf(cents / 1200.0);
                                cutoff = Some(
                                    cutoff_t
                                        .clamp(1.0, stream_params.sample_rate as f32 / 2.0 - 100.0),
                                );
                            }
                        }
                    }

                    let pan = ((region.pan as f32 / 100.0) + 1.0) / 2.0;
                    let volume = 10f32.powf(region.volume as f32 / 20.0);

                    let sample_rate = samples[&params].1;

                    let loop_params = LoopParams {
                        mode: region.loop_mode,
                        offset: convert_sample_index(
                            region.offset,
                            sample_rate,
                            stream_params.sample_rate,
                        ),
                        start: convert_sample_index(
                            region.loop_start,
                            sample_rate,
                            stream_params.sample_rate,
                        ),
                        end: convert_sample_index(
                            region.loop_end,
                            sample_rate,
                            stream_params.sample_rate,
                        ),
                    };

                    let spawner_params = Arc::new(SampleVoiceSpawnerParams {
                        pan,
                        volume,
                        envelope: envelope_params,
                        speed_mult,
                        cutoff,
                        filter_type: region.filter_type,
<<<<<<< HEAD
                        sample: samples[&params].clone(),
                        interpolator: options.interpolator,
=======
                        loop_params,
                        sample: samples[&params].0.clone(),
>>>>>>> 4be1c7b3
                    });

                    spawner_params_list[index].push(spawner_params.clone());
                }
            }
        }

        Ok(SampleSoundfont {
            spawner_params_list,
            stream_params,
        })
    }
}

impl std::fmt::Debug for SampleSoundfont {
    fn fmt(&self, f: &mut std::fmt::Formatter) -> std::fmt::Result {
        write!(f, "SampleSoundfont")
    }
}

impl SoundfontBase for SampleSoundfont {
    fn stream_params(&self) -> &'_ AudioStreamParams {
        &self.stream_params
    }

    fn get_attack_voice_spawners_at(&self, key: u8, vel: u8) -> Vec<Box<dyn VoiceSpawner>> {
        use simdeez::*; // nuts

        use simdeez::avx2::*;
        use simdeez::scalar::*;
        use simdeez::sse2::*;
        use simdeez::sse41::*;

        simd_runtime_generate!(
            fn get(key: u8, vel: u8, sf: &SampleSoundfont) -> Vec<Box<dyn VoiceSpawner>> {
                let index = key_vel_to_index(key, vel);
                let mut vec = Vec::<Box<dyn VoiceSpawner>>::new();
                for spawner in &sf.spawner_params_list[index] {
                    vec.push(Box::new(SampledVoiceSpawner::<S>::new(
                        spawner,
                        vel,
                        sf.stream_params,
                    )));
                }
                vec
            }
        );

        get_runtime_select(key, vel, self)
    }

    fn get_release_voice_spawners_at(&self, _key: u8, _vel: u8) -> Vec<Box<dyn VoiceSpawner>> {
        vec![]
    }
}<|MERGE_RESOLUTION|>--- conflicted
+++ resolved
@@ -18,14 +18,9 @@
     voice::VoiceControlData,
     voice::{
         BufferSamplers, EnvelopeParameters, SIMDConstant, SIMDConstantStereo,
-<<<<<<< HEAD
-        SIMDLinearSampleGrabber, SIMDNearestSampleGrabber, SIMDStereoVoice, SIMDStereoVoiceSampler,
-        SIMDVoiceControl, SIMDVoiceEnvelope, SampleReader, Voice, VoiceBase, VoiceCombineSIMD,
-=======
         SIMDNearestSampleGrabber, SIMDStereoVoice, SIMDStereoVoiceSampler, SIMDVoiceControl,
         SIMDVoiceEnvelope, SampleReader, SampleReaderLoop, SampleReaderLoopSustain,
-        SampleReaderNoLoop, Voice, VoiceBase, VoiceCombineSIMD,
->>>>>>> 4be1c7b3
+        SampleReaderNoLoop, Voice, VoiceBase, VoiceCombineSIMD, SIMDLinearSampleGrabber,
     },
 };
 use crate::{
@@ -53,19 +48,19 @@
     fn get_release_voice_spawners_at(&self, key: u8, vel: u8) -> Vec<Box<dyn VoiceSpawner>>;
 }
 
-<<<<<<< HEAD
+
 #[derive(Clone, PartialEq, Eq, Copy, Debug)]
 pub enum Interpolator {
     Nearest,
     Linear,
-=======
+}
+
 #[derive(Clone)]
 pub struct LoopParams {
     pub mode: LoopMode,
     pub offset: u32,
     pub start: u32,
     pub end: u32,
->>>>>>> 4be1c7b3
 }
 
 struct SampleVoiceSpawnerParams {
@@ -162,17 +157,19 @@
         }
     }
 
-<<<<<<< HEAD
-    fn get_sampler_nearest(
-=======
     fn make_sample_grabber<SR: 'static + SampleReader>(
->>>>>>> 4be1c7b3
         &self,
         control: &VoiceControlData,
         make_bs: impl Fn(Arc<[f32]>) -> SR,
     ) -> Box<dyn Voice> {
-        // Add more interpolation modes here
-        self.generate_sampler(control, |s| SIMDNearestSampleGrabber::new(make_bs(s)))
+        match self.interpolator {
+            Interpolator::Nearest => {
+                self.generate_sampler(control, |s| SIMDNearestSampleGrabber::new(make_bs(s)))
+            }
+            Interpolator::Linear => {
+                self.generate_sampler(control, |s| SIMDLinearSampleGrabber::new(make_bs(s)))
+            }
+        }
     }
 
     fn generate_sampler<SG: 'static + SIMDSampleGrabber<S>>(
@@ -184,22 +181,7 @@
         let right = make_sampler(self.samples[1].clone());
 
         let pitch_fac = self.create_pitch_fac(control);
-        let sampler = SIMDStereoVoiceSampler::new(left, right, pitch_fac);
-        sampler
-    }
-
-    fn get_sampler_linear(
-        &self,
-        control: &VoiceControlData,
-    ) -> impl SIMDVoiceGenerator<S, SIMDSampleStereo<S>> {
-        let left = SIMDLinearSampleGrabber::new(SampleReader::new(BufferSamplers::new_f32(
-            self.samples[0].clone(),
-        )));
-        let right = SIMDLinearSampleGrabber::new(SampleReader::new(BufferSamplers::new_f32(
-            self.samples[1].clone(),
-        )));
-
-        let pitch_fac = self.create_pitch_fac(control);
+
         let sampler = SIMDStereoVoiceSampler::new(left, right, pitch_fac);
         self.apply_voice_params(sampler, control)
     }
@@ -280,11 +262,7 @@
         Box::new(base)
     }
 
-<<<<<<< HEAD
-    fn finalize<Gen>(&self, gen: Gen, control: &VoiceControlData) -> Box<dyn Voice>
-=======
     fn apply_voice_params<Gen>(&self, gen: Gen, control: &VoiceControlData) -> Box<dyn Voice>
->>>>>>> 4be1c7b3
     where
         Gen: 'static + SIMDVoiceGenerator<S, SIMDSampleStereo<S>>,
     {
@@ -310,20 +288,7 @@
 
 impl<S: 'static + Sync + Send + Simd> VoiceSpawner for SampledVoiceSpawner<S> {
     fn spawn_voice(&self, control: &VoiceControlData) -> Box<dyn Voice> {
-<<<<<<< HEAD
-        match self.interpolator {
-            Interpolator::Nearest => {
-                let gen = self.get_sampler_nearest(control);
-                self.finalize(gen, control)
-            }
-            Interpolator::Linear => {
-                let gen = self.get_sampler_linear(control);
-                self.finalize(gen, control)
-            }
-        }
-=======
         self.begin_voice(control)
->>>>>>> 4be1c7b3
     }
 }
 
@@ -502,13 +467,9 @@
                         speed_mult,
                         cutoff,
                         filter_type: region.filter_type,
-<<<<<<< HEAD
-                        sample: samples[&params].clone(),
                         interpolator: options.interpolator,
-=======
                         loop_params,
                         sample: samples[&params].0.clone(),
->>>>>>> 4be1c7b3
                     });
 
                     spawner_params_list[index].push(spawner_params.clone());
