--- conflicted
+++ resolved
@@ -51,12 +51,8 @@
     speed_mult: f32,
     sample_rate: f32,
     cutoff: Option<f32>,
-<<<<<<< HEAD
-    envelope: Arc<RwLock<EnvelopeParameters>>,
-=======
     filter_type: FilterType,
     envelope: Arc<EnvelopeParameters>,
->>>>>>> 7a412e4e
     sample: Arc<[Arc<[f32]>]>,
 }
 
@@ -91,17 +87,8 @@
 }
 
 impl<S: Simd + Send + Sync> SampledVoiceSpawner<S> {
-<<<<<<< HEAD
-    pub fn new(
-        params: &SampleVoiceSpawnerParams,
-        vel: u8,
-        stream_params: AudioStreamParams,
-    ) -> Self {
-        let amp = 1.04f32.powf(vel as f32 - 127.0);
-=======
     pub fn new(params: &SampleVoiceSpawnerParams, vel: u8) -> Self {
         let amp = (vel as f32 / 127.0).powi(2);
->>>>>>> 7a412e4e
 
         Self {
             speed_mult: params.speed_mult,
@@ -116,7 +103,6 @@
             _s: PhantomData,
         }
     }
-<<<<<<< HEAD
 
     fn apply_envelope_overrides(&self, control: &VoiceControlData) -> EnvelopeParameters {
         let mut params = self
@@ -143,8 +129,6 @@
         params
     }
 }
-=======
->>>>>>> 7a412e4e
 
     fn create_pitch_fac(
         &self,
@@ -184,9 +168,6 @@
         amp
     }
 
-<<<<<<< HEAD
-        let volume_envelope = SIMDVoiceEnvelope::new(self.apply_envelope_overrides(control));
-=======
     fn apply_envelope<Gen, Sample>(&self, gen: Gen) -> impl SIMDVoiceGenerator<S, Sample>
     where
         Sample: SIMDSample<S>,
@@ -197,7 +178,6 @@
         let amp = VoiceCombineSIMD::mult(volume_envelope, gen);
         amp
     }
->>>>>>> 7a412e4e
 
     fn convert_to_voice<Gen>(&self, gen: Gen) -> Box<dyn Voice>
     where
