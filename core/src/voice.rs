--- conflicted
+++ resolved
@@ -30,24 +30,16 @@
 
 pub struct VoiceControlData {
     pub voice_pitch_multiplier: f32,
-<<<<<<< HEAD
-    pub cutoff: f32,
     pub attack: Option<f32>,
     pub release: Option<f32>,
-=======
->>>>>>> 7a412e4e
 }
 
 impl VoiceControlData {
     pub fn new_defaults() -> Self {
         VoiceControlData {
             voice_pitch_multiplier: 1.0,
-<<<<<<< HEAD
-            cutoff: 20000.0,
             attack: None,
             release: None,
-=======
->>>>>>> 7a412e4e
         }
     }
 }
