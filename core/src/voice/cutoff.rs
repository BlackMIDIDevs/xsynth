use std::marker::PhantomData;

use simdeez::Simd;

use crate::{
<<<<<<< HEAD
    effects::BiQuadFilter,
    voice::{SIMDVoiceGenerator, VoiceControlData},
=======
    effects::CutoffFilterBase,
    voice::{ReleaseType, SIMDVoiceGenerator, VoiceControlData},
>>>>>>> c4e963ad
};

use super::{SIMDSampleStereo, VoiceGeneratorBase};

pub struct SIMDStereoVoiceCutoff<S, V>
where
    S: Simd,
    V: SIMDVoiceGenerator<S, SIMDSampleStereo<S>>,
{
    v: V,
    cutoff1: BiQuadFilter,
    cutoff2: BiQuadFilter,
    _s: PhantomData<S>,
}

impl<S, V> SIMDStereoVoiceCutoff<S, V>
where
    S: Simd,
    V: SIMDVoiceGenerator<S, SIMDSampleStereo<S>>,
{
    pub fn new(v: V, filter: &BiQuadFilter) -> Self {
        SIMDStereoVoiceCutoff {
            v,
            cutoff1: filter.clone(),
            cutoff2: filter.clone(),
            _s: PhantomData,
        }
    }
}

impl<S, V> VoiceGeneratorBase for SIMDStereoVoiceCutoff<S, V>
where
    S: Simd,
    V: SIMDVoiceGenerator<S, SIMDSampleStereo<S>>,
{
    #[inline(always)]
    fn ended(&self) -> bool {
        self.v.ended()
    }

    #[inline(always)]
    fn signal_release(&mut self, rel_type: ReleaseType) {
        self.v.signal_release(rel_type);
    }

    #[inline(always)]
    fn process_controls(&mut self, control: &VoiceControlData) {
        self.v.process_controls(control);
    }
}

impl<S, V> SIMDVoiceGenerator<S, SIMDSampleStereo<S>> for SIMDStereoVoiceCutoff<S, V>
where
    S: Simd,
    V: SIMDVoiceGenerator<S, SIMDSampleStereo<S>>,
{
    #[inline(always)]
    fn next_sample(&mut self) -> SIMDSampleStereo<S> {
        let mut next_sample = self.v.next_sample();
        next_sample.0 = self.cutoff1.process_simd::<S>(next_sample.0);
        next_sample.1 = self.cutoff2.process_simd::<S>(next_sample.1);
        next_sample
    }
}<|MERGE_RESOLUTION|>--- conflicted
+++ resolved
@@ -3,13 +3,8 @@
 use simdeez::Simd;
 
 use crate::{
-<<<<<<< HEAD
     effects::BiQuadFilter,
-    voice::{SIMDVoiceGenerator, VoiceControlData},
-=======
-    effects::CutoffFilterBase,
     voice::{ReleaseType, SIMDVoiceGenerator, VoiceControlData},
->>>>>>> c4e963ad
 };
 
 use super::{SIMDSampleStereo, VoiceGeneratorBase};
