--- conflicted
+++ resolved
@@ -13,16 +13,11 @@
 };
 use crossbeam_channel::{bounded, unbounded};
 
-<<<<<<< HEAD
-use core::{
-    buffered_renderer::{BufferedRenderer, BufferedRendererStatsReader},
-=======
 use xsynth_core::{
->>>>>>> b5c805c8
     channel::VoiceChannel,
     effects::VolumeLimiter,
     helpers::{prepapre_cache_vec, sum_simd},
-    AudioPipe, AudioStreamParams, FunctionAudioPipe,
+    AudioPipe, AudioStreamParams, BufferedRenderer, BufferedRendererStatsReader, FunctionAudioPipe,
 };
 
 use crate::{
