[package]
name = "xsynth-soundfonts"
description = "A module to parse different types of soundfonts to be used in XSynth."

authors.workspace = true
version.workspace = true
edition.workspace = true
license.workspace = true
homepage.workspace = true
repository.workspace = true
readme.workspace = true
keywords.workspace = true
categories.workspace = true

[dependencies]
encoding_rs = "0.8.34"
encoding_rs_io = "0.1.7"
lazy-regex = "3.2.0"
regex-bnf = "0.1.2"
simdeez = "2.0.0-dev3"
<<<<<<< HEAD
thiserror = "1.0.38"
soundfont = { git = "https://github.com/PolyMeilex/OxiSynth", tag = "0.0.5" }
=======
thiserror = "1.0.63"
soundfont = "0.0.3"
>>>>>>> cddc2c02
rubato = "0.15.0"<|MERGE_RESOLUTION|>--- conflicted
+++ resolved
@@ -18,11 +18,6 @@
 lazy-regex = "3.2.0"
 regex-bnf = "0.1.2"
 simdeez = "2.0.0-dev3"
-<<<<<<< HEAD
-thiserror = "1.0.38"
+thiserror = "1.0.63"
 soundfont = { git = "https://github.com/PolyMeilex/OxiSynth", tag = "0.0.5" }
-=======
-thiserror = "1.0.63"
-soundfont = "0.0.3"
->>>>>>> cddc2c02
 rubato = "0.15.0"