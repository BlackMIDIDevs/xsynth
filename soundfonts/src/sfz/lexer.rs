use std::{fs, io, path::Path};

use crate::FilterType;

use lazy_regex::{regex, Regex};

#[derive(Debug, Clone)]
struct StringParser<'a> {
    input: &'a str,
}

impl<'a> StringParser<'a> {
    pub fn new(input: &'a str) -> Self {
        Self { input }
    }

    /// Try to match a string literal, advance the parser if it matches
    fn parse_literal(&mut self, literal: &str) -> Option<&'a str> {
        if self.input.starts_with(literal) {
            let len = literal.len();
            let result = &self.input[..len];
            let remaining = &self.input[len..];
            self.input = remaining;
            Some(result)
        } else {
            None
        }
    }

    /// Try to match regex, advance the parser if it matches
    fn parse_regex(&mut self, regex: &Regex) -> Option<String> {
        if let Some(caps) = regex.find_at(self.input, 0) {
            let len = caps.end();
            let result = &self.input[..len];
            let remaining = &self.input[len..];
            self.input = remaining;
            Some(result.to_owned())
        } else {
            None
        }
    }

    fn parse_until_line_end(&mut self) -> String {
        let line_end = self
            .input
            .find('\n')
            .or_else(|| self.input.find('\r'))
            .unwrap_or(self.input.len());

        let result = &self.input[..line_end];
        let remaining = &self.input[line_end..];
        self.input = remaining;
        result.trim().to_owned()
    }

    fn parse_until_space(&mut self) -> String {
        let space_regex = regex!(r#"[^\s"']+|"([^"]*)"|'([^']*)'"#);
        let next_space = space_regex
            .find(self.input)
            .map(|v| v.end())
            .unwrap_or(self.input.len());
        let mut result = &self.input[..next_space];
        let remaining = &self.input[next_space..];
        self.input = remaining;

        let len = result.len();
        if len != 0
            && ((&result[..1] == "\"" && &result[len - 1..] == "\"")
                || (&result[..1] == "'" && &result[len - 1..] == "'"))
        {
            result = &result[1..len - 1];
        }
        result.to_owned()
    }

    fn trim_start(&mut self) {
        self.input = self.input.trim_start();
    }

    fn empty(&self) -> bool {
        self.input.is_empty()
    }
}

macro_rules! parse {
    ($parser:expr, $parse:expr) => {
        let old_parser = $parser.clone();
        if let Some(token) = $parse() {
            return Some(token);
        }
        *$parser = old_parser;
    };
}

#[derive(Debug, Clone, Copy, PartialEq, Eq)]
pub enum SfzGroupType {
    Region,
    Group,
    Global,
    Control,
    Other,
}

fn parse_equals(parser: &mut StringParser) -> Option<()> {
    parser.parse_regex(regex!(r"[ ]*=[ ]*"))?;
    Some(())
}

fn parse_basic_tag_name(parser: &mut StringParser, tag_name: &str) -> Option<()> {
    parser.parse_literal(tag_name)?;
    parse_equals(parser);
    Some(())
}

fn parse_vel_number(parser: &mut StringParser<'_>) -> Option<u8> {
    let num = parser.parse_regex(regex!(r"\d+"))?;
    num.parse().ok()
}

fn parse_key_number(parser: &mut StringParser<'_>) -> Option<u8> {
    let num = parser.parse_regex(regex!(r"\d+"))?;
    num.parse().ok()
}

fn parse_pan_number(parser: &mut StringParser<'_>) -> Option<i8> {
    let num = parser.parse_regex(regex!(r"[\-\d]+"))?;
    num.parse().ok()
}

fn parse_float(parser: &mut StringParser<'_>) -> Option<f32> {
    let num = parser.parse_regex(regex!(r"[\-\d\.]+"))?;
    num.parse().ok()
}

#[derive(Debug, Clone)]
pub enum SfzLoopMode {
    NoLoop,
    OneShot,
    LoopContinuous,
    LoopSustain,
    Other,
}

#[derive(Debug, Clone)]
pub enum SfzRegionFlags {
    Lovel(u8),
    Hivel(u8),
    Key(u8),
    Lokey(u8),
    Hikey(u8),
    PitchKeycenter(u8),
    Pan(i8),
    Sample(String),
    LoopMode(SfzLoopMode),
    Cutoff(f32),
    FilterType(FilterType),
    DefaultPath(String),
    AmpegEnvelope(SfzAmpegEnvelope),
}

#[derive(Debug, Clone)]
#[allow(clippy::enum_variant_names)]
pub enum SfzAmpegEnvelope {
    AmpegStart(f32),
    AmpegDelay(f32),
    AmpegAttack(f32),
    AmpegHold(f32),
    AmpegDecay(f32),
    AmpegSustain(f32),
    AmpegRelease(f32),
}

#[derive(Debug, Clone)]
pub enum SfzToken {
    Group(SfzGroupType),
    RegionFlag(SfzRegionFlags),
}

#[derive(Debug, Clone)]
pub enum SfzMetaToken {
    InnerToken(SfzToken),
    Import(String),
    Comment,
}

fn parse_float_tag<T, F: Fn(f32) -> T>(
    parser: &mut StringParser,
    wrap: F,
    tag_name: &str,
) -> Option<T> {
    parse_basic_tag(parser, wrap, tag_name, parse_float)
}

fn parse_basic_tag<V, T, F: Fn(V) -> T>(
    parser: &mut StringParser,
    wrap: F,
    tag_name: &str,
    parse_value: impl Fn(&mut StringParser) -> Option<V>,
) -> Option<T> {
    parse!(parser, || {
        parse_basic_tag_name(parser, tag_name)?;
        let value = parse_value(parser)?;
        Some(wrap(value))
    });

    None
}

fn parse_ampeg_envelope(parser: &mut StringParser) -> Option<SfzAmpegEnvelope> {
    parse!(parser, || parse_float_tag(
        parser,
        SfzAmpegEnvelope::AmpegStart,
        "ampeg_start"
    ));
    parse!(parser, || parse_float_tag(
        parser,
        SfzAmpegEnvelope::AmpegDelay,
        "ampeg_delay"
    ));
    parse!(parser, || parse_float_tag(
        parser,
        SfzAmpegEnvelope::AmpegAttack,
        "ampeg_attack"
    ));
    parse!(parser, || parse_float_tag(
        parser,
        SfzAmpegEnvelope::AmpegHold,
        "ampeg_hold"
    ));
    parse!(parser, || parse_float_tag(
        parser,
        SfzAmpegEnvelope::AmpegDecay,
        "ampeg_decay"
    ));
    parse!(parser, || parse_float_tag(
        parser,
        SfzAmpegEnvelope::AmpegSustain,
        "ampeg_sustain"
    ));
    parse!(parser, || parse_float_tag(
        parser,
        SfzAmpegEnvelope::AmpegRelease,
        "ampeg_release"
    ));

    None
}

fn parse_region_flags(parser: &mut StringParser) -> Option<SfzRegionFlags> {
    parse!(parser, || {
        parse_basic_tag_name(parser, "sample")?;
        Some(SfzRegionFlags::Sample(
            parser.parse_until_space().replace('\\', "/"),
        ))
    });

    parse!(parser, || parse_basic_tag(
        parser,
        SfzRegionFlags::Lovel,
        "lovel",
        parse_vel_number
    ));
    parse!(parser, || parse_basic_tag(
        parser,
        SfzRegionFlags::Hivel,
        "hivel",
        parse_vel_number
    ));
    parse!(parser, || parse_basic_tag(
        parser,
        SfzRegionFlags::Lokey,
        "lokey",
        parse_key_number
    ));
    parse!(parser, || parse_basic_tag(
        parser,
        SfzRegionFlags::Hikey,
        "hikey",
        parse_key_number
    ));
    parse!(parser, || parse_basic_tag(
        parser,
        SfzRegionFlags::Pan,
        "pan",
        parse_pan_number
    ));
    parse!(parser, || parse_basic_tag(
        parser,
        SfzRegionFlags::PitchKeycenter,
        "pitch_keycenter",
        parse_key_number
    ));
    parse!(parser, || parse_basic_tag(
        parser,
        SfzRegionFlags::Key,
        "key",
        parse_key_number
    ));
    parse!(parser, || parse_basic_tag(
        parser,
        SfzRegionFlags::Cutoff,
        "cutoff",
        parse_float
    ));

<<<<<<< HEAD
    try_parse!(parser, SfzRegionFlags::FilterType, FilterType, parser, {
        parse_basic_tag_name(parser, "fil_type")?;
        let group_name = parser.parse_regex(regex!(r"^\w+"))?;
        match group_name.as_ref() {
            "lpf_1p" => Some(FilterType::LowPass{passes: 1}),
            "lpf_2p" => Some(FilterType::LowPass{passes: 2}),
            "lpf_4p" => Some(FilterType::LowPass{passes: 4}),
            "lpf_6p" => Some(FilterType::LowPass{passes: 6}),
            "hpf_1p" => Some(FilterType::HighPass{passes: 1}),
            "hpf_2p" => Some(FilterType::HighPass{passes: 2}),
            "hpf_4p" => Some(FilterType::HighPass{passes: 4}),
            "hpf_6p" => Some(FilterType::HighPass{passes: 6}),
            _ => Some(FilterType::LowPass{passes: 2}),
        }
    });

    try_parse!(parser, SfzRegionFlags::LoopMode, SfzLoopMode, parser, {
=======
    parse!(parser, || {
>>>>>>> d2ddc70c
        parse_basic_tag_name(parser, "loop_mode")?;
        let group_name = parser.parse_regex(regex!(r"^\w+"))?;
        let mode = match group_name.as_ref() {
            "no_loop" => SfzLoopMode::NoLoop,
            "one_shot" => SfzLoopMode::OneShot,
            "loop_continuous" => SfzLoopMode::LoopContinuous,
            "loop_sustain" => SfzLoopMode::LoopSustain,
            _ => SfzLoopMode::Other,
        };
        Some(SfzRegionFlags::LoopMode(mode))
    });

    parse!(parser, || {
        parse_basic_tag_name(parser, "default_path")?;
        Some(SfzRegionFlags::DefaultPath(parser.parse_until_space()))
    });

    parse!(parser, || {
        let envelope = parse_ampeg_envelope(parser)?;
        Some(SfzRegionFlags::AmpegEnvelope(envelope))
    });

    None
}

fn parse_next_token(parser: &mut StringParser) -> Option<SfzToken> {
    parse!(parser, || {
        parser.parse_literal("<")?;
        let group_name = parser.parse_regex(regex!(r"^\w+"))?;
        parser.parse_literal(">")?;
        let group = match group_name.as_ref() {
            "region" => SfzGroupType::Region,
            "group" => SfzGroupType::Group,
            "master" => SfzGroupType::Global,
            "control" => SfzGroupType::Control,
            "global" => SfzGroupType::Global,
            _ => SfzGroupType::Other,
        };
        Some(SfzToken::Group(group))
    });

    parse!(parser, || {
        let envelope = parse_region_flags(parser)?;
        Some(SfzToken::RegionFlag(envelope))
    });

    None
}

fn parse_next_meta_token(parser: &mut StringParser) -> Option<SfzMetaToken> {
    parse!(parser, || {
        let token = parse_next_token(parser)?;
        Some(SfzMetaToken::InnerToken(token))
    });

    parse!(parser, || {
        parser.parse_literal("#include")?;
        parser.parse_regex(regex!("[ ]*"))?;
        parser.parse_literal("\"")?;
        let path = parser.parse_regex(regex!("[^\"]+"))?;
        parser.parse_literal("\"")?;
        Some(SfzMetaToken::Import(path.replace('\\', "/")))
    });

    let mut comment_parser = parser.clone();
    if comment_parser.parse_literal("//").is_some() {
        comment_parser.parse_until_line_end();
        *parser = comment_parser;
        return Some(SfzMetaToken::Comment);
    }

    None
}

pub fn parse_all_tokens(file_path: &Path) -> io::Result<Vec<SfzToken>> {
    let file_path = file_path.canonicalize()?;
    let file = fs::read_to_string(&file_path)?;

    // Unwrap here is safe because the path is confirmed to be a file (read above)
    // and therefore it will always have a parent folder. The path is also canonicalized.
    let parent_path = file_path.parent().unwrap();

    let mut parser = StringParser::new(&file);

    let mut tokens = Vec::new();

    while !parser.empty() {
        parser.trim_start();
        if let Some(next_token) = parse_next_meta_token(&mut parser) {
            match next_token {
                SfzMetaToken::InnerToken(token) => {
                    tokens.push(token);
                }
                SfzMetaToken::Import(path) => {
                    let full_path = parent_path.join(path);
                    let mut parsed_tokens = parse_all_tokens(&full_path)?;
                    tokens.append(&mut parsed_tokens);
                }
                SfzMetaToken::Comment => {}
            }
        } else {
            parser.parse_until_space();
        }
    }

    Ok(tokens)
}<|MERGE_RESOLUTION|>--- conflicted
+++ resolved
@@ -303,11 +303,10 @@
         parse_float
     ));
 
-<<<<<<< HEAD
-    try_parse!(parser, SfzRegionFlags::FilterType, FilterType, parser, {
+    parse!(parser, || {
         parse_basic_tag_name(parser, "fil_type")?;
         let group_name = parser.parse_regex(regex!(r"^\w+"))?;
-        match group_name.as_ref() {
+        let fil_type = match group_name.as_ref() {
             "lpf_1p" => Some(FilterType::LowPass{passes: 1}),
             "lpf_2p" => Some(FilterType::LowPass{passes: 2}),
             "lpf_4p" => Some(FilterType::LowPass{passes: 4}),
@@ -317,21 +316,19 @@
             "hpf_4p" => Some(FilterType::HighPass{passes: 4}),
             "hpf_6p" => Some(FilterType::HighPass{passes: 6}),
             _ => Some(FilterType::LowPass{passes: 2}),
-        }
-    });
-
-    try_parse!(parser, SfzRegionFlags::LoopMode, SfzLoopMode, parser, {
-=======
-    parse!(parser, || {
->>>>>>> d2ddc70c
+        };
+        Some(SfzRegionFlags::FilterType(fil_type))
+    });
+
+    parse!(parser, || {
         parse_basic_tag_name(parser, "loop_mode")?;
         let group_name = parser.parse_regex(regex!(r"^\w+"))?;
         let mode = match group_name.as_ref() {
             "no_loop" => SfzLoopMode::NoLoop,
-            "one_shot" => SfzLoopMode::OneShot,
-            "loop_continuous" => SfzLoopMode::LoopContinuous,
-            "loop_sustain" => SfzLoopMode::LoopSustain,
-            _ => SfzLoopMode::Other,
+           "one_shot" => SfzLoopMode::OneShot,
+           "loop_continuous" => SfzLoopMode::LoopContinuous,
+           "loop_sustain" => SfzLoopMode::LoopSustain,
+           _ => SfzLoopMode::Other,
         };
         Some(SfzRegionFlags::LoopMode(mode))
     });
